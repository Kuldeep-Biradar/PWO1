--- conflicted
+++ resolved
@@ -14,10 +14,6 @@
 trigger:
 - none
 
-<<<<<<< HEAD
-=======
-
->>>>>>> 8c953b08
 stages:
 - stage: CreateFeatureData 
   displayName: Create Feature Data
@@ -61,7 +57,6 @@
           scriptLocation: inlineScript
           inlineScript: |
             az ml workspace update --name $(aml_workspace) --resource-group $(resource_group) --image-build-compute gscamlcluster01
-            az ml environment create --file EcoLabOptimization/ECL_EDSP_ScheduleOptimization/mlops/endpoint/environment.yml
             az ml online-endpoint create -f EcoLabOptimization/ECL_EDSP_ScheduleOptimization/mlops/endpoint/model-endpoint.yml
             az ml online-deployment create -f EcoLabOptimization/ECL_EDSP_ScheduleOptimization/mlops/endpoint/model-deployment.yml --all-traffic || {
               az ml online-deployment update -f EcoLabOptimization/ECL_EDSP_ScheduleOptimization/mlops/endpoint/model-deployment.yml;
