import math
import collections
from typing import Union, Any, List, Optional, Dict
from pathlib import Path
from copy import deepcopy
from dataclasses import dataclass
from functools import reduce
from multiprocessing import cpu_count
from importlib.resources import files

from ortools.sat.python import cp_model

import pandas as pd

from .utils import SolutionPrinter

from .input_schema import ModelData
from .schedule_solution import ScheduleSolution


@dataclass
class TaskInterval:
    min_id: str
    job_id: int
    task_id: int
    alt_id: int
    machine_id: int
    start: Any
    duration: Any
    end: Any
    interval: Any
    is_present: Any
    duration_value: Optional[int] = None
    consumption: Optional[Any] = None
    consumption_rate: Optional[Any] = None
    alternates: Optional[List[Any]] = None
    overlaps: Optional[Any] = None
    prod_jobs: Optional[Any] = None
    expired: Optional[int] = 0


@dataclass
class Job:
    job_id: int
    min_id: str
    batch: int
    tasks: List[TaskInterval]
    is_present: Any
    due_date_num: Optional[int] = None
    due_date: Optional[List[int]] = None
    production_jobs: Optional["Job"] = None
    last_consumed: Optional[int] = 0
    total_consumed: Optional[int] = 0


class ScheduleModel:
    def __init__(
        self,
        input_data: Union[dict, ModelData, str, Path],
        cleaning_matrix: Optional[Dict[int, Union[pd.DataFrame, str, Path]]] = None,
        time_scale_factor: int = 2,
    ):
        self._time_scale_factor = time_scale_factor
        self._process_cleaning_matrix(cleaning_matrix)
        self._load_input_data(input_data)
        self._initialize_inputs()

    def _process_cleaning_matrix(
        self, cleaning_matrix: Dict[int, Union[pd.DataFrame, str, Path]] = None
    ):
        """Process cleaning matrix into nested diction with structure of
           {CurrentMIN -> {NextMIN -> CleaningProcess}}.

        Args:
            cleaning_matrix (Dict[int, Union[pd.DataFrame, str, Path]], optional): _description_. Defaults to None.
        """
        output_matrix = {}
        if cleaning_matrix is None:
            r358 = files("scheduleopt.data").joinpath("r358-cleaning-matrix.csv")
            r368 = files("scheduleopt.data").joinpath("r368-cleaning-matrix.csv")
            cleaning_matrix = {0: r358, 5: r368}

        for k, v in cleaning_matrix.items():
            if isinstance(v, (str, Path)):
                data = pd.read_csv(v, index_col=0, header=0).to_dict("index")
            else:
                data = v.to_dict("index")
            output_matrix[k] = data
        self._cleaning_matrix = output_matrix

    def _load_input_data(self, input_data: Union[dict, ModelData, str, Path]):
        """Load provided input data to internal variable

        Args:
            input_data (Union[dict, ModelData, str, Path]): Provide model input data.

        Raises:
            ValueError: Raised if schema is not correct.
        """
        if isinstance(input_data, dict):
            self._input_data = ModelData.parse_obj(input_data)
        elif isinstance(input_data, (str, Path)):
            self._input_data = ModelData.parse_file(input_data)
        elif isinstance(input_data, ModelData):
            self._input_data = input_data
        else:
            raise ValueError(
                "Input data must be a valid dictionary, ModelData object, or filepath to input file."
            )

    def _initialize_inputs(self):
        """Generate initial model inputs and reformat as necessary"""

        # Scale forecasts from hours delivered to minutes
        time_scale_factor = self._time_scale_factor  # input of hours
        self._jobs = self._input_data.jobs
        forecast = collections.defaultdict(list)  # Dict[MIN, List[Forecast Dates]]
        for item in self._input_data.forecast:
            item[2] *= time_scale_factor
            forecast[item[0]].append(item[1:])
        self._forecasts = forecast

        self._batches = self._input_data.batches

        machine_names = self._input_data.machine_names
        if machine_names is None:
            machine_names = {}
        self._machine_names = machine_names

        # consumption = {}
        # for min_id, consume in self._input_data.consumption.items():
        #     for machine_id, task_values in consume.items():
        #         for task_id, v in task_values.items():
        #             consumption[(min_id, int(machine_id), int(task_id))] = {
        #                 # consumption comes in lbs/min
        #                 k2: v2 * 60 / self._time_scale_factor
        #                 for k2, v2 in v.items()
        #             }
        # self._consumption = consumption

        self._scheduled_shutdown = self._input_data.scheduled_shutdown

        # convert all hours to minutes
        shutdowns = []
        for shutdown in self._scheduled_shutdown:
            shutdowns.append({k: v * time_scale_factor for k, v in shutdown.items()})
        self._scheduled_shutdown = shutdowns

        # Get change over operation times from data files
        changeover_operations = pd.read_csv(
            files("scheduleopt.data").joinpath("cleaning-times.csv")
        )
        self._changeover_operations = {
            k: int(v / 60 * self._time_scale_factor)
            for k, v in changeover_operations.to_dict("split")["data"]
        }

        self._initial_amounts = self._input_data.initial_amounts
        if self._initial_amounts is None:
            self._initial_amounts = {}

        self._initial_amounts = self._input_data.initial_amounts

        for min_id, job_data in self._jobs.items():
            for task in job_data:
                for alt_task in task:
                    alt_task[0] *= time_scale_factor
                    if len(alt_task) == 5:
                        alt_task[4] = math.ceil(
                            int(alt_task[4] * 60 / time_scale_factor)
                        )

        if "LMAS" in self._batches:
            self._batches["LMAS"] = math.floor(self._batches["LMAS"])

    def _get_consumption_jobs(self, forecasts):
        required_jobs = {}
        for k, v in forecasts.items():
            required_jobs[k] = math.ceil(v / self._batches.get(k))

        jobs_data = []
        for k, job in self._jobs.items():
            jobs_data += [job] * required_jobs.get(k, 0)

        return jobs_data

    def _get_required_jobs(self, forecasts=None):
        if forecasts is None:
            forecasts = self._forecasts
        required_jobs = {}
        for k, due_dates in forecasts.items():
            required_jobs[k] = math.ceil(
                sum([v[0] for v in due_dates]) / self._batches.get(k)
            )

        jobs_data = []
        for k, job in self._jobs.items():
            jobs_data += [job] * required_jobs.get(k, 0)

        return jobs_data

    def _get_max_possible_jobs(self, timespan):
        # Get full cycle time for each job definition
        def max_jobs(job):
            duration = 0
            for task in job:
                for alt_task in task:
                    duration += alt_task[0]
            return math.floor(timespan / duration)

        job_durations = {k: max_jobs(v) for k, v in self._jobs.items()}

        jobs_data = []
        for k, job in self._jobs.items():
            jobs_data += [job] * job_durations[k]

        return jobs_data

    def _get_max_horizon(self, jobs_data):
        # Computes maximum horizon dynamically as the sum of all durations.
        horizon = 0
        # Min horizon is the maximum minimum time in a machine
        min_horizon = collections.defaultdict(lambda: 0)

        for job in jobs_data:
            job_min_id = None
            for task in job:
                min_task_duration = collections.defaultdict(lambda: math.inf)
                max_task_duration = 0
                for alternative in task:
                    if job_min_id is None:
                        job_min_id = alternative[1]
                    max_task_duration = max(max_task_duration, alternative[0])
                    min_task_duration[job_min_id] = min(
                        min_task_duration[job_min_id], alternative[0]
                    )
                horizon += max_task_duration
                for machine_id, task_duration in min_task_duration.items():
                    min_horizon[machine_id] += task_duration

        # Add maximum cleaning time span to horizon
        max_cleaning_time = max(self._changeover_operations.values())
        horizon += max_cleaning_time * len(jobs_data)

        min_cleaning_time = min(self._changeover_operations.values())
        min_horizon = max(min_horizon.values()) + min_cleaning_time * len(jobs_data)

        if self._scheduled_shutdown is not None:
            for item in self._scheduled_shutdown:
                horizon += item["duration"]
                min_horizon += item["duration"]
        return int(math.floor(min_horizon)), int(math.ceil(horizon)) * 3

    def _create_job_intervals(self, model, jobs_data, horizon, job_id_min=0):
        # Named tuple to store information about created variables.
        task_type = collections.namedtuple("task_type", "start end interval min_id")

        # Creates job intervals and add to the corresponding machine lists.
        all_tasks = {}
        starts = {}
        ends = {}
        presences = {}  # indexed ],  # by (job_id, task_id, alt_id).

        consumption = {}

        jobs = []

        # Iterate through all jobs

        # Track last min job for job hierarchy
        last_min_jobs = collections.defaultdict(lambda: None)

        total_leftover = 0

        job_id = job_id_min
        for job in jobs_data:
            # LMAS Collections
            current_leftover = 0  # Currently available LMAS
            job_consume_total = 0  # Total LMAS consumed in job
            last_consumed = 0
            task_intervals = []
            job_consumptions = []  # LMAS Jobs
            product_jobs = []
            # TODO: Make dict to generalize
            b_job_is_used = model.NewBoolVar(f"job_is_used_j{job_id}")
            previous_end = None  # save previous task end within a job
            task_job_id = job_id
            for task_id, task in enumerate(job):
                # Find min and max task length within alternative tasks
                min_duration = math.ceil(task[0][0])
                max_duration = math.ceil(task[0][0])
                min_id = task[0][3]

                num_alternatives = len(task)
                all_alternatives = range(num_alternatives)
                for alt_id in range(1, num_alternatives):
                    alt_duration = task[alt_id][0]
                    min_duration = min(min_duration, alt_duration)
                    max_duration = max(max_duration, alt_duration)

                # Create primary interval for task using max and min durations.
                suffix_name = "_j%i_t%i" % (task_job_id, task_id)
                start = model.NewIntVar(0, horizon, "start" + suffix_name)
                duration = model.NewIntVar(
                    min_duration, max_duration, "duration" + suffix_name
                )
                end = model.NewIntVar(0, horizon, "end" + suffix_name)
                interval = model.NewOptionalIntervalVar(
                    start, duration, end, b_job_is_used, "interval" + suffix_name
                )

                # Store the start for the solution.
                starts[(task_job_id, task_id)] = start
                ends[(task_job_id, task_id)] = end

                # Add precedence with previous task in the same job.
                if previous_end is not None:
                    model.Add(start == previous_end).OnlyEnforceIf(b_job_is_used)
                previous_end = end

                # Create alternative intervals.
                if num_alternatives > 1:
                    l_presences = []
                    alt_intervals = []
                    for alt_id in all_alternatives:
                        machine_id = task[alt_id][1]
                        machine_name = task[alt_id][2]
                        min_id = task[alt_id][3]

                        alt_suffix = "_j%i_t%i_a%i" % (task_job_id, task_id, alt_id)
                        l_presence = model.NewBoolVar("presence" + alt_suffix)
                        l_start = model.NewIntVar(0, horizon, "start" + alt_suffix)
                        l_duration = math.ceil(task[alt_id][0])
                        l_end = model.NewIntVar(0, horizon, "end" + alt_suffix)
                        l_interval = model.NewOptionalIntervalVar(
                            l_start,
                            l_duration,
                            l_end,
                            l_presence,
                            "interval" + alt_suffix,
                        )
                        l_presences.append(l_presence)

                        # Link the master variables with the local ones.
                        model.Add(start == l_start).OnlyEnforceIf(l_presence)
                        model.Add(duration == l_duration).OnlyEnforceIf(l_presence)
                        model.Add(end == l_end).OnlyEnforceIf(l_presence)

                        # Add the local interval to the right machine.

                        # Store the presences for the solution.
                        presences[(task_job_id, task_id, alt_id)] = l_presence
                        all_tasks[(task_job_id, task_id, alt_id)] = task_type(
                            start, end, interval, min_id
                        )

                        alt_intervals.append(
                            TaskInterval(
                                min_id,
                                task_job_id,
                                task_id,
                                alt_id,
                                machine_id,
                                l_start,
                                l_duration,
                                l_end,
                                l_interval,
                                l_presence,
                                l_duration,
                            )
                        )

                    # Select exactly one presence variable.
                    model.Add(sum(l_presences) == 1).OnlyEnforceIf(b_job_is_used)
                    model.Add(sum(l_presences) == 0).OnlyEnforceIf(b_job_is_used.Not())

                    task_interval = TaskInterval(
                        min_id,
                        task_job_id,
                        task_id,
                        -1,
                        machine_id,
                        start,
                        duration,
                        end,
                        interval,
                        b_job_is_used,
                        alt_intervals,
                    )
                else:
                    machine_id = task[0][1]
                    machine_name = task[0][2]
                    min_id = task[0][3]
                    presences[(job_id, task_id, 0)] = b_job_is_used
                    all_tasks[(job_id, task_id, 0)] = task_type(
                        start, end, interval, min_id
                    )
                    task_interval = TaskInterval(
                        min_id,
                        task_job_id,
                        task_id,
                        0,
                        machine_id,
                        start,
                        duration,
                        end,
                        interval,
                        b_job_is_used,
                        task[0][0],
                    )
                task_consume_rate = 0 if len(task[0]) == 4 else task[0][4]

                ## TODO: Does not work with alt reactor tasks right now
                if task_consume_rate:
                    # Currently only support LMAS consumption
                    k = "LMAS"
                    # if current_leftover > consumption, no consumption needed
                    production_batch_size = self._batches.get(k)
                    task_consume_total = task_consume_rate * max_duration
                    job_consume_total += task_consume_total
                    job_id += 1

                    # task will require one or more consume product production job
                    production_total_batches = math.ceil(
                        (task_consume_total) / production_batch_size
                    )
                    production_jobs_data = [
                        self._jobs.get(k)
                    ] * production_total_batches
                    production_jobs = self._create_job_intervals(
                        model, production_jobs_data, horizon, job_id
                    )
                    # set outer job id
                    job_id = production_jobs[-1].job_id

                    product_jobs += production_jobs
                else:
                    task_consume_total = 0

                task_interval.consumption = task_consume_total
                task_interval.consumption_rate = task_consume_rate
                task_intervals.append(task_interval)

            jobs += product_jobs
            # min_id of last job is product
            job = Job(
                task_job_id,
                min_id,
                int(self._batches.get(min_id, 0)),
                task_intervals,
                b_job_is_used,
                production_jobs=product_jobs,
                last_consumed=last_consumed,
                total_consumed=math.ceil(job_consume_total),
            )
            total_leftover += current_leftover

            # require hierarchy in same min_id jobs
            if min_id != "LMAS":
                if last_min_jobs[min_id] is None:
                    last_min_jobs[min_id] = job
                else:
                    model.Add(job.tasks[0].start > last_min_jobs[min_id].tasks[0].start)
                    last_min_jobs[min_id] = job

            jobs.append(job)
            job_id += 1

        return jobs

    def _create_shutdown_jobs(self, model, jobs, horizon):
        job_id = max([job.job_id for job in jobs]) + 1

        if self._scheduled_shutdown is not None:
            for shutdown in self._scheduled_shutdown:
                # Create primary interval for task using max and min durations.
                min_id = "Shutdown"
                machine_id = -1

                suffix_name = f"_shutdown_j{job_id}_t0"
                start = model.NewIntVar(0, horizon, "start" + suffix_name)
                duration = shutdown["duration"]
                end = model.NewIntVar(0, horizon, "end" + suffix_name)
                interval = model.NewIntervalVar(
                    start, duration, end, "interval" + suffix_name
                )
                task_interval = TaskInterval(
                    min_id, job_id, 0, 0, machine_id, start, duration, end, interval, 1
                )
                model.Add(start >= shutdown["minimum_start_time"])
                model.Add(start <= shutdown["maximum_start_time"])

                job = Job(
                    job_id,
                    min_id,
                    int(self._batches.get(min_id, 0)),
                    [task_interval],
                    1,
                )
                job_id += 1
                jobs.append(job)
        return jobs

    def _create_consumption_constraints(
        self, model: cp_model.CpModel, jobs: List[Job], horizon
    ):
        self.excesses = []
        consume_tasks = []
        last_prod_jobs = []
        prod_jobs = []

        for n, job in enumerate(jobs):
            total_other_consumed = 0
            if len(job.production_jobs) == 0:
                continue

            prod_jobs += job.production_jobs
            consume_tasks += [task for task in job.tasks if task.consumption > 0]
            if len(job.production_jobs) > 0:
                last_prod_jobs.append(job.production_jobs[-1])
        prod_jobs = tuple(prod_jobs)

        prev_prod_job = None
        for n, prod_job in enumerate(prod_jobs):
            # model.AddHint(
            #     prod_job.tasks[0].start, n * int(prod_job.tasks[0].duration_value)
            # )
            if prev_prod_job is not None:
                both_present = model.NewBoolVar("both_present")
                model.Add(
                    sum([prev_prod_job.is_present, prod_job.is_present]) == 2
                ).OnlyEnforceIf(both_present)
                model.Add(
                    sum([prev_prod_job.is_present, prod_job.is_present]) != 2
                ).OnlyEnforceIf(both_present.Not())
                model.Add(
                    prev_prod_job.tasks[0].start < prod_job.tasks[0].start
                ).OnlyEnforceIf(both_present)
            prev_prod_job = prod_job

        max_consumption = sum([task.consumption for task in consume_tasks])
        twelve_hours = 12 * self._time_scale_factor
        lmas_batch = int(self._batches.get("LMAS"))
        real_lmas_batch = int(self._batches.get("LMAS"))

        expirations = []
        for n, p in enumerate(prod_jobs):
            expirations.append(
                model.NewIntVar(
                    0,
                    lmas_batch * len(prod_jobs),
                    "expiration_value",
                )
            )
        expirations = tuple(expirations)

        prior_states = []
        states = []
        current_states = []
        future_states = []
        all_consumptions = []
        overlaps = []
        tasks_positions = []

        full_consumption = sum([task.consumption for task in consume_tasks])
        min_prod_jobs = math.ceil(full_consumption / self._batches.get("LMAS"))

        for n in range(min_prod_jobs):
            # for n in range(len(prod_jobs) - 1):
            model.Add(prod_jobs[n].is_present == 1)

        # model.Add(prod_jobs[-1].is_present == 0)
        num_present_prod_jobs = sum([job.is_present for job in prod_jobs])
        model.Add(num_present_prod_jobs >= min_prod_jobs)

        for n, prod_job in enumerate(prod_jobs):
            prod_window_start = model.NewIntVar(
                -horizon - twelve_hours, horizon + twelve_hours, "prod_window_end"
            )
            prod_window_end = model.NewIntVar(
                -horizon - twelve_hours, horizon + twelve_hours, "prod_window_end"
            )
            model.Add(prod_window_start == prod_job.tasks[-1].end)
            model.Add(prod_window_end == prod_window_start + twelve_hours)
            prod_window_consumption = []
            prior_production = []
            future_consumptions = []
            prior_consumptions = []
            current_consumptions = []
            other_task_consumption = []
            job_overlaps = []
            job_tasks_positions = []
            prior_expirations = []
            future_expirations = []
            all_strictly_before = []

            for k, other_prod_job in enumerate(prod_jobs):
                future_expiration = model.NewIntVar(
                    0,
                    lmas_batch * len(prod_jobs),
                    "future_expire",
                )
                past_expiration = model.NewIntVar(
                    0,
                    lmas_batch * len(prod_jobs),
                    "past_expire",
                )

                both_present = model.NewBoolVar("both_present")
                model.Add(
                    sum([prod_job.is_present, other_prod_job.is_present]) == 2
                ).OnlyEnforceIf(both_present)
                model.Add(
                    sum([prod_job.is_present, other_prod_job.is_present]) != 2
                ).OnlyEnforceIf(both_present.Not())

                after_other_job = model.NewBoolVar("prod_job_before")
                model.Add(
                    prod_job.tasks[0].start > other_prod_job.tasks[0].start
                ).OnlyEnforceIf([after_other_job, both_present])
                model.Add(
                    prod_job.tasks[0].start <= other_prod_job.tasks[0].start
                ).OnlyEnforceIf([after_other_job.Not(), both_present])

                model.Add(past_expiration == 0).OnlyEnforceIf(after_other_job.Not())
                model.Add(past_expiration == expirations[k]).OnlyEnforceIf(
                    [after_other_job, both_present]
                )

                model.Add(future_expiration == expirations[k]).OnlyEnforceIf(
                    [after_other_job.Not(), both_present]
                )
                model.Add(future_expiration == 0).OnlyEnforceIf(
                    [after_other_job, both_present]
                )
                after_other_job_and_both_present = model.NewBoolVar("both_present")
                model.Add(sum([after_other_job, both_present]) == 2).OnlyEnforceIf(
                    after_other_job_and_both_present
                )
                model.Add(sum([after_other_job, both_present]) != 2).OnlyEnforceIf(
                    after_other_job_and_both_present.Not()
                )

                prior_expirations.append(past_expiration)
                future_expirations.append(future_expiration)
                prior_production.append(after_other_job_and_both_present)

            num_prior_jobs = sum(prior_production)
            num_subsequent_jobs = num_present_prod_jobs - sum(prior_production)

            for i, task in enumerate(consume_tasks):
                # if i == 0:
                #     model.Add(task.start == prod_jobs[0].tasks[-1].end)
                suffix = f"_j{task.job_id}_t{task.task_id}"

                prod_window_start_minus_task_start = model.NewIntVar(
                    -horizon - twelve_hours,
                    horizon + twelve_hours,
                    "task_start_minus_other_task_start",
                )
                prod_window_start_minus_task_end = model.NewIntVar(
                    -horizon - twelve_hours,
                    horizon + twelve_hours,
                    "task_start_minus_other_task_start",
                )
                prod_window_end_minus_task_start = model.NewIntVar(
                    -horizon - twelve_hours,
                    horizon + twelve_hours,
                    "task_start_minus_other_task_start",
                )
                prod_window_end_minus_task_end = model.NewIntVar(
                    -horizon - twelve_hours,
                    horizon + twelve_hours,
                    "task_start_minus_other_task_start",
                )

                model.Add(
                    prod_window_start_minus_task_start == prod_window_start - task.start
                )
                model.Add(
                    prod_window_start_minus_task_end == prod_window_start - task.end
                )

                model.Add(
                    prod_window_end_minus_task_start == prod_window_end - task.start
                )
                model.Add(prod_window_end_minus_task_end == prod_window_end - task.end)

                prod_window_start_minus_task_start_gt_0 = model.NewBoolVar(
                    "task_start_minus_other_start_gt_0" + suffix
                )
                model.Add(prod_window_start_minus_task_start >= 0).OnlyEnforceIf(
                    prod_window_start_minus_task_start_gt_0
                )
                model.Add(prod_window_start_minus_task_start < 0).OnlyEnforceIf(
                    prod_window_start_minus_task_start_gt_0.Not()
                )
                prod_window_start_minus_task_end_gt_0 = model.NewBoolVar(
                    "task_start_minus_other_task_end_gt_0" + suffix
                )
                model.Add(prod_window_start_minus_task_end >= 0).OnlyEnforceIf(
                    prod_window_start_minus_task_end_gt_0
                )
                model.Add(prod_window_start_minus_task_end < 0).OnlyEnforceIf(
                    prod_window_start_minus_task_end_gt_0.Not()
                )
                prod_window_end_minus_task_start_gt_0 = model.NewBoolVar(
                    "task_end_minus_other_task_start_gt_0" + suffix
                )
                model.Add(prod_window_end_minus_task_start >= 0).OnlyEnforceIf(
                    prod_window_end_minus_task_start_gt_0
                )
                model.Add(prod_window_end_minus_task_start < 0).OnlyEnforceIf(
                    prod_window_end_minus_task_start_gt_0.Not()
                )
                prod_window_end_minus_task_end_gt_0 = model.NewBoolVar(
                    "task_end_minus_other_task_end_gt_0" + suffix
                )
                model.Add(prod_window_end_minus_task_end >= 0).OnlyEnforceIf(
                    prod_window_end_minus_task_end_gt_0
                )
                model.Add(prod_window_end_minus_task_end < 0).OnlyEnforceIf(
                    prod_window_end_minus_task_end_gt_0.Not()
                )

                strictly_before = model.NewBoolVar("strictly_before" + suffix)
                strictly_after = model.NewBoolVar("strictly_before" + suffix)
                forward_overlap = model.NewBoolVar("forward_overlap" + suffix)
                backwards_overlap = model.NewBoolVar("backwards_overlap" + suffix)
                inner_overlap = model.NewBoolVar("inner_overlap" + suffix)
                outer_overlap = model.NewBoolVar("outer_overlap" + suffix)

                model.Add(
                    sum(
                        [
                            strictly_after,
                            strictly_before,
                            forward_overlap,
                            backwards_overlap,
                            inner_overlap,
                            outer_overlap,
                        ]
                    )
                    == 1
                ).OnlyEnforceIf(prod_job.is_present)
                all_strictly_before.append(strictly_before)

                strictly_before_sum = sum(
                    [
                        prod_window_start_minus_task_start_gt_0,
                        prod_window_start_minus_task_end_gt_0,
                        prod_window_end_minus_task_start_gt_0,
                        prod_window_end_minus_task_end_gt_0,
                    ]
                )
                model.Add(strictly_before_sum == 4).OnlyEnforceIf(strictly_before)
                model.Add(strictly_before_sum != 4).OnlyEnforceIf(strictly_before.Not())

                strictly_after_sum = sum(
                    [
                        prod_window_start_minus_task_start_gt_0.Not(),
                        prod_window_start_minus_task_end_gt_0.Not(),
                        prod_window_end_minus_task_start_gt_0.Not(),
                        prod_window_end_minus_task_end_gt_0.Not(),
                    ]
                )
                model.Add(strictly_after_sum == 4).OnlyEnforceIf(strictly_after)
                model.Add(strictly_after_sum != 4).OnlyEnforceIf(strictly_after.Not())

                forward_overlap_sum = sum(
                    [
                        prod_window_start_minus_task_start_gt_0,
                        prod_window_start_minus_task_end_gt_0.Not(),
                        prod_window_end_minus_task_start_gt_0,
                        prod_window_end_minus_task_end_gt_0,
                    ]
                )
                model.Add(forward_overlap_sum == 4).OnlyEnforceIf(forward_overlap)
                model.Add(forward_overlap_sum != 4).OnlyEnforceIf(forward_overlap.Not())

                backwards_overlap_sum = sum(
                    [
                        prod_window_start_minus_task_start_gt_0.Not(),
                        prod_window_start_minus_task_end_gt_0.Not(),
                        prod_window_end_minus_task_start_gt_0,
                        prod_window_end_minus_task_end_gt_0.Not(),
                    ]
                )
                model.Add(backwards_overlap_sum == 4).OnlyEnforceIf(backwards_overlap)
                model.Add(backwards_overlap_sum != 4).OnlyEnforceIf(
                    backwards_overlap.Not()
                )

                inner_overlap_sum = sum(
                    [
                        prod_window_start_minus_task_start_gt_0,
                        prod_window_start_minus_task_end_gt_0.Not(),
                        prod_window_end_minus_task_start_gt_0,
                        prod_window_end_minus_task_end_gt_0.Not(),
                    ]
                )
                model.Add(inner_overlap_sum == 4).OnlyEnforceIf(inner_overlap)
                model.Add(inner_overlap_sum != 4).OnlyEnforceIf(inner_overlap.Not())

                outer_overlap_sum = sum(
                    [
                        prod_window_start_minus_task_start_gt_0.Not(),
                        prod_window_start_minus_task_end_gt_0.Not(),
                        prod_window_end_minus_task_start_gt_0,
                        prod_window_end_minus_task_end_gt_0,
                    ]
                )
                model.Add(outer_overlap_sum == 4).OnlyEnforceIf(outer_overlap)
                model.Add(outer_overlap_sum != 4).OnlyEnforceIf(outer_overlap.Not())

                consumption = model.NewIntVar(0, max_consumption, "consumption")
                prior_consumption = model.NewIntVar(0, max_consumption, "consumption")
                future_consumption = model.NewIntVar(0, max_consumption, "consumption")

                # model.Add(consumption == 0).OnlyEnforceIf(prod_job.is_present.Not())
                # model.Add(prior_consumption == 0).OnlyEnforceIf(
                #     prod_job.is_present.Not()
                # )
                # model.Add(future_consumption == 0).OnlyEnforceIf(
                #     prod_job.is_present.Not()
                # )

                # Strictly After
                model.Add(consumption == 0).OnlyEnforceIf(strictly_after)
                model.Add(prior_consumption == 0).OnlyEnforceIf(strictly_after)
                model.Add(future_consumption == task.consumption).OnlyEnforceIf(
                    strictly_after
                )

                # Strictly Before
                model.Add(consumption == 0).OnlyEnforceIf(strictly_before)
                model.Add(prior_consumption == task.consumption).OnlyEnforceIf(
                    strictly_before
                )
                model.Add(future_consumption == 0).OnlyEnforceIf(strictly_before)

                # Forward Overlap
                model.Add(
                    consumption
                    == task.consumption_rate * (task.end - prod_window_start)
                ).OnlyEnforceIf(forward_overlap)
                model.Add(
                    prior_consumption
                    == task.consumption_rate * (prod_window_start - task.start)
                ).OnlyEnforceIf(forward_overlap)
                model.Add(future_consumption == 0).OnlyEnforceIf(forward_overlap)

                # Backwards Overlap
                model.Add(
                    consumption
                    == task.consumption_rate * (prod_window_end - task.start)
                ).OnlyEnforceIf(backwards_overlap)
                model.Add(prior_consumption == 0).OnlyEnforceIf(backwards_overlap)
                model.Add(
                    future_consumption
                    == task.consumption_rate * (task.end - prod_window_end)
                ).OnlyEnforceIf(backwards_overlap)

                # Inner Overlap
                model.Add(
                    consumption == task.consumption_rate * twelve_hours
                ).OnlyEnforceIf(inner_overlap)
                model.Add(
                    prior_consumption
                    == task.consumption_rate * (prod_window_start - task.start)
                ).OnlyEnforceIf(inner_overlap)
                model.Add(
                    future_consumption
                    == task.consumption_rate * (task.end - prod_window_end)
                ).OnlyEnforceIf(inner_overlap)

                # Outer Overlap
                model.Add(consumption == task.consumption).OnlyEnforceIf(outer_overlap)
                model.Add(prior_consumption == 0).OnlyEnforceIf(outer_overlap)
                model.Add(future_consumption == 0).OnlyEnforceIf(outer_overlap)

                current_consumptions.append(consumption)
                prior_consumptions.append(prior_consumption)
                future_consumptions.append(future_consumption)
                job_overlaps.append(
                    [
                        strictly_after,
                        strictly_before,
                        forward_overlap,
                        backwards_overlap,
                        inner_overlap,
                        outer_overlap,
                        consumption,
                        prior_consumption,
                        future_consumption,
                    ]
                )
                job_tasks_positions.append(
                    [
                        prod_window_start_minus_task_start_gt_0,
                        prod_window_start_minus_task_end_gt_0,
                        prod_window_end_minus_task_start_gt_0,
                        prod_window_end_minus_task_end_gt_0,
                    ]
                )
            overlaps.append(job_overlaps)
            tasks_positions.append(job_tasks_positions)

            prior_state = model.NewIntVar(
                -lmas_batch * 3,
                lmas_batch * 3,
                "prior_state",
            )
            model.Add(
                prior_state
                == num_prior_jobs * lmas_batch
                - sum(prior_expirations)
                - sum(prior_consumptions)
            ).OnlyEnforceIf(prod_job.is_present)
            model.Add(prior_state == 0).OnlyEnforceIf(prod_job.is_present.Not())
            model.Add(prior_state >= 0)
            prior_states.append(prior_state)

            future_state = model.NewIntVar(
                -lmas_batch * 3, lmas_batch * 3, "prior_state"
            )
            model.Add(
                future_state
                == (num_subsequent_jobs) * lmas_batch
                + prior_state
                - sum(future_expirations)
                - sum(future_consumptions)
                - sum(current_consumptions)
            ).OnlyEnforceIf(prod_job.is_present)
            model.Add(future_state == 0).OnlyEnforceIf(prod_job.is_present.Not())
            model.Add(future_state >= 0)
            future_states.append(future_state)

            expiration = model.NewIntVar(
                -lmas_batch * 3,
                lmas_batch * 3,
                "expiration",
            )
            consume = model.NewIntVar(0, lmas_batch * 3, "consume")
            model.Add(consume == sum(current_consumptions)).OnlyEnforceIf(
                job.is_present
            )
            model.Add(consume == 0).OnlyEnforceIf(job.is_present.Not())
            expiration_value = expirations[n]
            expiration_gt_0 = model.NewBoolVar("expiration_gt_0")
            model.Add(expiration == prior_state + lmas_batch - consume).OnlyEnforceIf(
                prod_job.is_present
            )
            model.Add(expiration == 0).OnlyEnforceIf(prod_job.is_present.Not())
            model.Add(expiration > 0).OnlyEnforceIf(expiration_gt_0)
            model.Add(expiration_value == expiration).OnlyEnforceIf(expiration_gt_0)
            model.Add(expiration <= 0).OnlyEnforceIf(expiration_gt_0.Not())
            model.Add(expiration_value == 0).OnlyEnforceIf(expiration_gt_0.Not())
            prod_job.tasks[-1].expired = expiration_value

            states.append(prior_state)
            future_states.append(future_state)
            current_states.append(sum(prior_expirations))
            all_consumptions.append(sum(current_consumptions))
        self._expirations = list(
            zip(
                [j.tasks[-1].end for j in prod_jobs],
                expirations,
                states,
                current_states,
                future_states,
                all_consumptions,
            )
        )
        self._future_states = future_states
        self._prior_consumptions = all_consumptions
        self._prior_states = prior_states
        self._overlaps = overlaps
        self._task_positions = tasks_positions

    def _require_initial_production_jobs(
        self, model: cp_model.CpModel, jobs: List[Job]
    ):
        processed_mins = set()
        for n, job in enumerate(jobs):
            # Add requirement that very first job must be
            if len(job.production_jobs) == 1 and job.min_id not in processed_mins:
                other_processed_mins = set()
                # only need first min job

                job_before_other_jobs = []
                for i, other_job in enumerate(jobs):
                    if (
                        job.min_id != other_job.min_id
                        and other_job.tasks[0].machine_id == job.tasks[0].machine_id
                        and other_job.min_id not in other_processed_mins
                    ):
                        job_before_other_job = model.NewBoolVar(
                            f"j{job.job_id}_before_j{other_job.job_id}"
                        )
                        model.Add(
                            job.tasks[0].start < other_job.tasks[0].start
                        ).OnlyEnforceIf(job_before_other_job)
                        model.Add(
                            job.tasks[0].start >= other_job.tasks[0].start
                        ).OnlyEnforceIf(job_before_other_job.Not())
                        other_processed_mins.add(other_job.min_id)
                        job_before_other_jobs.append(job_before_other_job)
                job_before_all_jobs = model.NewBoolVar(f"j{job.job_id}_before_all_jobs")
                model.Add(
                    sum(job_before_other_jobs) == len(job_before_other_jobs)
                ).OnlyEnforceIf(job_before_all_jobs)
                model.Add(
                    sum(job_before_other_jobs) != len(job_before_other_jobs)
                ).OnlyEnforceIf(job_before_all_jobs.Not())
                model.Add(job.production_jobs[0].is_present == 1).OnlyEnforceIf(
                    job_before_all_jobs
                )
                processed_mins.add(job.min_id)

    def _create_changeover_intervals_jobs(self, model, horizon, jobs):
        # Disallow overlap of machine specific tasks between different min_ids
        # Set up clean intervals between end task of job A and start task of Job B
        # for each machine_id
        pass

    def _create_changeover_intervals_task(
        self, model: cp_model.CpModel, horizon: int, jobs: List[Job]
    ):
        # Each task can have a different min task after it
        cleaning_matrix = self._cleaning_matrix
        changeover_operations = self._changeover_operations
        # Named tuple to manipulate solution information.
        lasts = []

        # Add cleaning step intervals after machine_id, min_id combinations that are provided
        # 1. min_id is followed directly by cleaning step
        # 2. min_id is followed by another min_id
        job_tasks = []
        for job in jobs:
            changeover_tasks = []
            job_id = job.job_id
            job_is_present = job.is_present

            for n, task in enumerate(job.tasks):
                task_id = task.task_id
                changeover_tasks.append(task)
                machine_id = task.machine_id
                min_id = task.min_id
                end = task.end
                start = task.start

                # For pure consumption products that do not have forecasts
                if min_id == "LMAS":
                    continue

                # Check if next task is same machine and min_id
                if n != len(job.tasks) - 1:
                    next_task = job.tasks[n + 1]
                    if (
                        next_task.machine_id == machine_id
                        and next_task.min_id == min_id
                    ):
                        # No need to change over since task.end == next_task.start
                        continue

                if machine_id not in cleaning_matrix:
                    continue
                if min_id not in cleaning_matrix[machine_id]:
                    continue

                alt_suffix = (
                    f"_j{job_id}_t{task_id}_m{machine_id}_min{min_id}_changeover"
                )
                # Cleaning interval creation
                l_clean_start = model.NewIntVar(0, horizon, "start" + alt_suffix)
                l_clean_end = model.NewIntVar(0, horizon, "end" + alt_suffix)
                l_duration = model.NewIntVar(0, horizon, "duration" + alt_suffix)
                l_interval = model.NewIntervalVar(
                    l_clean_start,
                    l_duration,
                    l_clean_end,
                    "interval" + alt_suffix,
                )
                model.Add(end == l_clean_start)

                l_last = model.NewBoolVar("job_is_last" + alt_suffix)
                lasts.append(l_last)

                l_changeovers = []
                for other_job in jobs:
                    other_job_id = other_job.job_id
                    other_job_is_present = other_job.is_present
                    for m, other_task in enumerate(other_job.tasks):
                        l_changeover = model.NewBoolVar(
                            f"j{job_id}_followed_j{other_job_id}"
                        )
                        other_machine_id = other_task.machine_id
                        other_min_id = min_id
                        other_task_id = other_task.task_id
                        other_start = other_task.start

                        if machine_id != other_machine_id:
                            continue
                        if job_id == other_job_id and task_id == other_task_id:
                            continue

                        l_changeovers.append(l_changeover)
                        model.Add(l_changeover == 0).OnlyEnforceIf(
                            other_job_is_present.Not()
                        )
                        model.Add(l_changeover <= 1).OnlyEnforceIf(other_job_is_present)

                        clean_type = cleaning_matrix[machine_id][min_id].get(
                            other_min_id, "None"
                        )
                        duration = changeover_operations.get(clean_type, 0)
                        model.Add(l_duration >= duration).OnlyEnforceIf(l_changeover)
                        model.Add(l_duration == duration).OnlyEnforceIf(l_last)
                        model.Add(other_start == l_clean_end).OnlyEnforceIf(
                            l_changeover
                        )
                        model.Add(start > other_start).OnlyEnforceIf(l_last)

                model.Add(sum(l_changeovers) + l_last == 0).OnlyEnforceIf(
                    job_is_present.Not()
                )

                model.Add(sum(l_changeovers) + l_last == 1).OnlyEnforceIf(
                    job_is_present
                )
                model.Add(sum(l_changeovers) == 1).OnlyEnforceIf(l_last.Not())

                changeover_tasks.append(
                    TaskInterval(
                        min_id,
                        job_id,
                        -1,
                        -1,
                        machine_id,
                        l_clean_start,
                        l_duration,
                        l_clean_end,
                        l_interval,
                        job_is_present,
                    )
                )

                # if machine_id not in cleaning_matrix:
                #     continue
                # if min_id not in cleaning_matrix.get(machine_id):
                #     continue

                # for other_job in jobs:
                #     other_job_id = job.job_id
                #     other_job_is_present = job.is_present

                #     for other_task in other_job.tasks:
                #         other_task_id = task.task_id
                #         other_machine_id = task.machine_id
                #         other_min_id = task.min_id
                #         other_end = task.end

                #         if other_job_id == job_id and task_id == other_task_id:
                #             continue

                #         if other_machine_id != machine_id:
                #             continue
                #         if other_min_id not in cleaning_matrix[machine_id][min_id]:
                #             continue

            job_tasks.append(changeover_tasks)

        for job, tasks in zip(jobs, job_tasks):
            job.tasks = tasks
        self.lasts = lasts

    def _create_changeover_intervals(self, model, horizon, jobs):
        changeover = self._changeover
        cleaning_matrix = self._cleaning_matrix
        changeover_operations = self._changeover_operations
        # Named tuple to manipulate solution information.

        # Add cleaning step intervals after machine_id, min_id combinations that are provided
        # 1. min_id is followed directly by cleaning step
        # 2. min_id is followed by another min_id
        durations = []
        same_min_ids = []
        for job in jobs:
            changeover_tasks = []
            job_is_present = job.is_present
            for n, task in enumerate(job.tasks):
                min_id = task.min_id
                job_id = task.job_id
                machine_id = task.machine_id
                task_id = task.task_id
                start = task.start
                end = task.end

                # check for split tasks (i.e., 40 hr reaction split into 5 8 hour reactions) and prevent changeover intervals between them
                if (
                    n != len(job.tasks) - 1
                    and min_id == job.tasks[n + 1].min_id
                    and machine_id == job.tasks[n + 1].machine_id
                ):
                    continue

                # For pure consumption products that do not have forecasts
                if min_id == "LMAS":
                    continue
                # Check if next task is same machine and min_id
                # if n != len(job.tasks) - 1:
                #     next_task = job.tasks[n+1]
                #     if next_task.machine_id == machine_id and next_task.min_id == min_id:
                #         # No need to change over since task.end == next_task.start
                #         continue

                # If no cleaning needed, don't add interval
                if not changeover.get((machine_id, min_id)):
                    continue
                l_changeovers = []

                # Create an interval after each (machine_id, min_id)
                alt_suffix = f"_j{job_id}_t{task_id}_m{machine_id}_min{min_id}_clean"

                # Bool for tracking if step is last job
                l_last = model.NewBoolVar("laststep" + alt_suffix)

                l_next_is_not_min_id = model.NewBoolVar("min_id_same" + alt_suffix)
                # Cleaning interval creation
                l_clean_start = model.NewIntVar(0, horizon, "start" + alt_suffix)
                l_clean_duration = model.NewIntVar(0, horizon, "duration" + alt_suffix)
                durations.append(l_clean_duration)
                l_clean_end = model.NewIntVar(0, horizon, "end" + alt_suffix)
                l_interval = model.NewOptionalIntervalVar(
                    l_clean_start,
                    l_clean_duration,
                    l_clean_end,
                    job_is_present,
                    "interval" + alt_suffix,
                )

                # End of task must equal start of cleaning interval
                model.Add(end == l_clean_start)

                # A (machine_id, min_id ) that requires cleaning can be followed by the same (machine_id, min_id) job or
                # a cleaning interval.
                #
                # This for loop enforces

                for job_other in jobs:
                    job_other_is_present = job_other.is_present
                    for task_other in job_other.tasks:
                        min_id_other = task_other.min_id
                        job_id_other = task_other.job_id
                        machine_id_other = task_other.machine_id
                        task_id_other = task_other.task_id
                        start_other = task_other.start
                        end_other = task_other.end
                        job_other_is_present = task_other.is_present
                        if (
                            machine_id_other != machine_id
                            or min_id != min_id_other
                            or (job_id == job_id_other and task_id == task_id_other)
                        ):
                            continue
                        # If task is last in machine_id, l_clean_start must be >= to all other task ends
                        alt_suffix = f"_j{job_id}_t{task_id}_m{machine_id}_min{min_id}_other{min_id}_to{task_id_other}"

                        # For a cleaning, if next product is same min_id allow duration to float (interval must exist to
                        # ensure next min_id == current min_id) else clean duration is >= to that provided in
                        # cleaning variable
                        l_changeover = model.NewBoolVar("changeover" + alt_suffix)
                        model.Add(start_other == l_clean_end).OnlyEnforceIf(
                            l_changeover
                        )
                        l_changeovers.append(l_changeover)

                    # # Require only one cleaning interval condition is enforced
                model.Add(sum(l_changeovers) == 1).OnlyEnforceIf(
                    l_next_is_not_min_id.Not()
                )
                model.Add(sum(l_changeovers) >= 0).OnlyEnforceIf(l_next_is_not_min_id)
                model.Add(
                    l_clean_duration >= changeover.get((machine_id, min_id), 0)
                ).OnlyEnforceIf(l_next_is_not_min_id)
                # Add l_interval to resources intervals
                same_min_ids.append(l_next_is_not_min_id)
                changeover_tasks.append(
                    TaskInterval(
                        min_id,
                        job_id,
                        -1,
                        -1,
                        machine_id,
                        l_clean_start,
                        l_clean_duration,
                        l_clean_end,
                        l_interval,
                        l_next_is_not_min_id,
                    )
                )
            job.tasks += changeover_tasks

    def _add_no_overlap_condition(self, model: cp_model.CpModel, jobs: List[Job]):
        all_machines = set()
        intervals_per_resources = collections.defaultdict(list)
        production_intervals = []
        for job in jobs:
            for task in job.tasks:
                intervals_per_resources[task.machine_id].append(task)
                all_machines.add(task.machine_id)

        if -1 in all_machines:
            all_machines.remove(-1)
            shutdown_intervals = [task.interval for task in intervals_per_resources[-1]]
            for machine_id in all_machines:
                production_intervals = [
                    task.interval
                    for task in intervals_per_resources[machine_id]
                    if task.task_id >= 0
                ]
                model.AddNoOverlap(production_intervals + shutdown_intervals)

        # Create machines constraints.
        for machine_id in all_machines:
            intervals = [task.interval for task in intervals_per_resources[machine_id]]
            if len(intervals) > 1:
                model.AddNoOverlap(intervals)

    def solve_least_time_schedule(self, max_time_in_seconds=45, verbose=False):
        """Minimal jobshop problem."""

        jobs_data = self._get_required_jobs()

        min_horizon, horizon = self._get_max_horizon(jobs_data)

        # Create the model.
        model = cp_model.CpModel()

        # Creates job intervals and add to the corresponding machine lists.

        jobs = self._create_job_intervals(model, jobs_data, horizon)

        # Check for consumption
        self._create_consumption_constraints(model, jobs, horizon)
        # self._require_initial_production_jobs(model, jobs)

        # # Force all jobs to be non-consumption products to be present
        jobs = self._create_shutdown_jobs(model, jobs, horizon)
        # job_present = [job.is_present for job in jobs if job.min_id in self._forecasts]
<<<<<<< HEAD
        # job_present = [job.is_present for job in jobs]
        # model.Add(sum(job_present) == len(job_present))
=======
        job_present = [job.is_present for job in jobs]
        model.Add(sum(job_present) == len(job_present))
>>>>>>> de8f287f

        self._create_changeover_intervals_task(model, horizon, jobs)
        job_ends = [job.tasks[-1].end for job in jobs]
        prod_jobs = [job for job in jobs if job.tasks[0].min_id == "LMAS"]

        num_prod_jobs = model.NewIntVar(0, len(prod_jobs), "number_of_prod_jobs")
        model.Add(num_prod_jobs == sum([job.is_present for job in prod_jobs]))
        num_prod_jobs_x100 = model.NewIntVar(
            0, len(prod_jobs) * 100, "num_prod_jobs_x100"
        )
        model.AddMultiplicationEquality(num_prod_jobs_x100, [num_prod_jobs, 100])

        self._add_no_overlap_condition(model, jobs)

        # model.AddDecisionStrategy(
        #     job_ends, cp_model.CHOOSE_FIRST, cp_model.SELECT_MIN_VALUE
        # )
        # model.AddDecisionStrategy(
        #     job_starts, cp_model.CHOOSE_FIRST, cp_model.SELECT_MIN_VALUE
        # )

        # Makespan objective.
        lmas_batch = self._batches.get("LMAS")
        # expiration = model.NewIntVar(
        #     -len(self._expirations) * lmas_batch,
        #     len(self._expirations) * lmas_batch,
        #     "expiration",
        # )
        # model.Add(expiration == sum([ex[1] for ex in self._expirations]))
        makespan = model.NewIntVar(min_horizon, horizon, "makespan")
        # model.AddDivisionEquality(excess, expiration, 1000)

        model.AddMaxEquality(makespan, job_ends)

        model.Minimize(makespan)

        # Creates the solver and solve.
        solver = cp_model.CpSolver()
        if max_time_in_seconds is not None:
            solver.parameters.max_time_in_seconds = max_time_in_seconds
        solver.parameters.num_search_workers = cpu_count()
        if verbose:
            solver.parameters.log_search_progress = True
        solver.parameters.random_seed = 1

        solution_printer = SolutionPrinter()

        # solver.parameters.max_time_in_seconds = 6000

        # solver.parameters.max_time_in_seconds = 6000
        status = solver.Solve(model, solution_printer)

        return ScheduleSolution(
            status,
            solver,
            jobs,
            deepcopy(self._machine_names),
            deepcopy(self._cleaning_matrix),
            deepcopy(self._changeover_operations),
            deepcopy(self._input_data),
            self._time_scale_factor,
        )

    def solve_minimize_delivery_miss(self, max_time_in_seconds=None, verbose=False):
        """Minimal jobshop problem."""

        jobs_data = self._get_required_jobs()

        min_horizon, horizon = self._get_max_horizon(jobs_data)

        # Create the model.
        model = cp_model.CpModel()

        jobs = self._create_job_intervals(model, jobs_data, horizon)

        self._create_consumption_constraints(model, jobs, horizon)
        # self._require_initial_production_jobs(model, jobs)

        jobs = self._create_shutdown_jobs(model, jobs, horizon)

        job_present = [job.is_present for job in jobs if job.min_id in self._forecasts]
        model.Add(sum(job_present) == len(job_present))

        # Accumulate due dates
        due_dates = self._forecasts

        for min_id, v in due_dates.items():
            v = sorted(v, key=lambda x: x[1])
            curr_sum = 0
            rows = []
            for row in v:
                row[0] = curr_sum + row[0]
                curr_sum += row[0]
                rows.append(row)
            due_dates[min_id] = rows

        ## For each due date: Sum total product before due date and subtract from due date requirement
        ## set objective to minimize product misses with no benefit for early production

        n_jobs = collections.defaultdict(list)
        for job in jobs:
            n_jobs[job.tasks[-1].min_id].append(job)

        missed_due_dates = []
        due_date_intervals = []
        due_date_num = 0
        due_durations = []
        due_dates_num_days_missed = []
        for min_id, min_due_dates in due_dates.items():
            min_jobs = n_jobs[min_id]
            batch_size = self._batches.get(min_id)
            total_produced = 0
            job_idx = 0
            for due_date in min_due_dates:
                cum_total = due_date[0]
                num_jobs = math.ceil(
                    (cum_total - total_produced) / self._batches.get(min_id)
                )
                total_produced += num_jobs * batch_size

                if num_jobs > 0:
                    job_idx = job_idx + num_jobs - 1
                    last_due_date_job = min_jobs[job_idx]
                    last_due_date_job.due_date = due_date
                    job_is_used = last_due_date_job.is_present
                    last_task = last_due_date_job.tasks[-1]

                    suffix_name = f"j{job_idx}_due{due_date[1]}"
                    duration = model.NewIntVar(
                        -horizon, horizon, "duration" + suffix_name
                    )

                    num_days_missed = model.NewIntVar(
                        -horizon, horizon, "days_missed" + suffix_name
                    )
                    missed_due_date = model.NewBoolVar("missed_due_date" + suffix_name)
                    model.Add(last_task.end <= due_date[1]).OnlyEnforceIf(
                        missed_due_date.Not()
                    )
                    model.Add(num_days_missed == 0).OnlyEnforceIf(missed_due_date.Not())

                    model.Add(last_task.end > due_date[1]).OnlyEnforceIf(
                        missed_due_date
                    )
                    model.Add(
                        num_days_missed == last_task.end - due_date[1]
                    ).OnlyEnforceIf(missed_due_date)
                    # model.Add(missed_due_date == 0).OnlyEnforceIf(job_is_used.Not())
                    # model.Add(duration > 0).OnlyEnforceIf(missed_due_date)
                    # model.Add(num_days_missed == duration).OnlyEnforceIf(
                    #     missed_due_date
                    # )
                    due_dates_num_days_missed.append(num_days_missed)
                    due_durations.append(duration)
                    missed_due_dates.append(missed_due_date)
            # Populate due dates for jobs for later processing
            last_due_date = None
            for i in range(len(min_jobs) - 1, -1, -1):
                job = min_jobs[i]
                if job.due_date is not None:
                    last_due_date = job.due_date
                    due_date_num += 1
                else:
                    job.due_date = last_due_date
                job.due_date_num = due_date_num

        self._create_changeover_intervals_task(model, horizon, jobs)
        job_ends = [job.tasks[-1].end for job in jobs if job.tasks[-1].min_id != "LMAS"]
        self._add_no_overlap_condition(model, jobs)

        # Makespan objective.
        makespan = model.NewIntVar(min_horizon, horizon, "makespan")
        model.AddMaxEquality(makespan, job_ends)
        # model.Minimize(makespan)

        # Creates the solver and solve.
        solver = cp_model.CpSolver()
        if max_time_in_seconds is not None:
            solver.parameters.max_time_in_seconds = max_time_in_seconds
        solver.parameters.num_search_workers = cpu_count()
        if verbose:
            solver.parameters.log_search_progress = True

        all_starts = []
        for job in jobs:
            for task in job.tasks:
                all_starts.append(task.start)

        # Search heuristics
        # model.AddDecisionStrategy(all_starts, cp_model.CHOOSE_RANDOM, cp_model.SELECT_LOWER_HALF)

        solution_printer = SolutionPrinter()
        # status = solver.Solve(model, solution_printer)

        # construction production totals
        all_days_missed = model.NewIntVar(
            0,
            horizon * len(due_dates_num_days_missed),
            "TotalProduct",
        )

        solution_printer = SolutionPrinter()
        # status = solver.Solve(model, solution_printer)

        # for job in jobs:
        #     for task in job.tasks:
        #         model.AddHint(task.start, solver.Value(task.start))
        #         model.AddHint(task.end, solver.Value(task.end))

        model.Add(all_days_missed == sum(due_dates_num_days_missed) * 10 + makespan)
        model.Minimize(all_days_missed)

        # Creates the solver and solve.
        # solver = cp_model.CpSolver()
        # if max_time_in_seconds is not None:
        #     solver.parameters.max_time_in_seconds = max_time_in_seconds

        status = solver.Solve(model, solution_printer)

        return ScheduleSolution(
            status,
            solver,
            jobs,
            deepcopy(self._machine_names),
            deepcopy(self._cleaning_matrix),
            deepcopy(self._changeover_operations),
            deepcopy(self._input_data),
            self._time_scale_factor,
        )<|MERGE_RESOLUTION|>--- conflicted
+++ resolved
@@ -1349,13 +1349,8 @@
         # # Force all jobs to be non-consumption products to be present
         jobs = self._create_shutdown_jobs(model, jobs, horizon)
         # job_present = [job.is_present for job in jobs if job.min_id in self._forecasts]
-<<<<<<< HEAD
-        # job_present = [job.is_present for job in jobs]
-        # model.Add(sum(job_present) == len(job_present))
-=======
         job_present = [job.is_present for job in jobs]
         model.Add(sum(job_present) == len(job_present))
->>>>>>> de8f287f
 
         self._create_changeover_intervals_task(model, horizon, jobs)
         job_ends = [job.tasks[-1].end for job in jobs]
